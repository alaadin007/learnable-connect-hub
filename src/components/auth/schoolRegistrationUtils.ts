<<<<<<< HEAD
import { supabase } from "@/integrations/supabase/client";
=======

import { supabase } from '@/integrations/supabase/client';
>>>>>>> c6cce46c

/**
 * Check if an email is associated with a particular user role
 * @param email The email to check
 * @returns The user role if found, null otherwise
 */
export async function checkEmailExistingRole(email: string): Promise<string | null> {
  try {
<<<<<<< HEAD
    // 1. Get user by email from auth.users
    const { data: userData, error: userError } = await supabase
      .from('users')
      .select('id')
      .eq('email', email)
      .limit(1);

    if (userError || !userData || userData.length === 0) {
      // handle error or user not found
      return null;
    }

    // 2. Get profile by user id
    const { data, error } = await supabase
      .from('profiles')
      .select('user_type')
      .eq('id', userData[0].id)
      .limit(1);
    
=======
    // Use our new RPC function that handles the lookup server-side
    const { data, error } = await supabase.rpc('get_user_role_by_email', { 
      input_email: email 
    });

>>>>>>> c6cce46c
    if (error) {
      console.error('Error checking email role:', error);
      
      // Fallback: try to get the profile directly if the RPC fails
      try {
        // Use the listUsers API correctly without filters
        const { data: userData, error: userError } = await supabase.auth.admin.listUsers();
        
        // Filter users manually - make sure to check for undefined users field
        const matchingUser = userData?.users?.find(user => {
          return user && typeof user === 'object' && 'email' in user && user.email === email;
        });
        
        if (!userError && matchingUser) {
          // Check user metadata first
          if (matchingUser.user_metadata && matchingUser.user_metadata.user_type) {
            return formatRoleForDisplay(matchingUser.user_metadata.user_type);
          }
          
          // If not in metadata, check the profiles table
          const { data: profileData } = await supabase
            .from('profiles')
            .select('user_type')
            .eq('id', matchingUser.id)
            .single();
            
          if (profileData && profileData.user_type) {
            return formatRoleForDisplay(profileData.user_type);
          }
          
          // Last resort, check the user_roles table
          const { data: roleData } = await supabase
            .from('user_roles')
            .select('role')
            .eq('user_id', matchingUser.id)
            .single();
            
          if (roleData && roleData.role) {
            return formatRoleForDisplay(roleData.role);
          }
        }
      } catch (fallbackError) {
        console.error('Fallback email role check failed:', fallbackError);
      }
      
      return null;
    }

    // Format the role for display if needed
    return formatRoleForDisplay(data);
  } catch (e) {
    console.error('Exception checking email role:', e);
    return null;
  }
}

/**
 * Format a role value for display
 * @param role The raw role value
 * @returns Formatted role for display
 */
function formatRoleForDisplay(role: string | null): string | null {
  if (!role) return null;
  
  switch (role) {
    case 'school':
    case 'school_admin':
      return 'School Administrator';
    case 'teacher':
    case 'teacher_supervisor':
      return 'Teacher';
    case 'student':
      return 'Student';
    default:
      return role.charAt(0).toUpperCase() + role.slice(1);
  }
}

/**
 * Check if an email already exists in the system
 * @param email The email to check
 * @returns Boolean indicating if the email exists
 */
export async function checkIfEmailExists(email: string): Promise<boolean> {
  try {
    // Use rpc function that's available in the database
    const { data, error } = await supabase.rpc('check_if_email_exists', {
      input_email: email  // Parameter name matches the function parameter in database
    });

    if (error) {
      console.error('Error checking if email exists:', error);
      return false;
    }

    // Explicitly cast the result to boolean to ensure type safety
    return Boolean(data);
  } catch (e) {
    console.error('Exception checking if email exists:', e);
    return false;
  }
}<|MERGE_RESOLUTION|>--- conflicted
+++ resolved
@@ -1,9 +1,4 @@
-<<<<<<< HEAD
 import { supabase } from "@/integrations/supabase/client";
-=======
-
-import { supabase } from '@/integrations/supabase/client';
->>>>>>> c6cce46c
 
 /**
  * Check if an email is associated with a particular user role
@@ -12,33 +7,11 @@
  */
 export async function checkEmailExistingRole(email: string): Promise<string | null> {
   try {
-<<<<<<< HEAD
-    // 1. Get user by email from auth.users
-    const { data: userData, error: userError } = await supabase
-      .from('users')
-      .select('id')
-      .eq('email', email)
-      .limit(1);
-
-    if (userError || !userData || userData.length === 0) {
-      // handle error or user not found
-      return null;
-    }
-
-    // 2. Get profile by user id
-    const { data, error } = await supabase
-      .from('profiles')
-      .select('user_type')
-      .eq('id', userData[0].id)
-      .limit(1);
-    
-=======
     // Use our new RPC function that handles the lookup server-side
     const { data, error } = await supabase.rpc('get_user_role_by_email', { 
       input_email: email 
     });
 
->>>>>>> c6cce46c
     if (error) {
       console.error('Error checking email role:', error);
       
@@ -48,7 +21,7 @@
         const { data: userData, error: userError } = await supabase.auth.admin.listUsers();
         
         // Filter users manually - make sure to check for undefined users field
-        const matchingUser = userData?.users?.find(user => {
+        const matchingUser = userData?.users?.find((user: any) => {
           return user && typeof user === 'object' && 'email' in user && user.email === email;
         });
         
